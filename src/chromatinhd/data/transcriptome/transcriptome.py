import numpy as np
import pandas as pd
import pickle

from chromatinhd.flow import Flow, Stored, StoredDict
from chromatinhd import sparse
from chromatinhd.utils import Unpickler


class Transcriptome(Flow):
    _var = None

    @property
    def var(self):
        if self._var is None:
            self._var = pd.read_table(self.path / "var.tsv", index_col=0)
        return self._var

    @var.setter
    def var(self, value):
        value.index.name = "gene"
        value.to_csv(self.path / "var.tsv", sep="\t")
        self._var = value

    _obs = None

    @property
    def obs(self):
        if self._obs is None:
            self._obs = pd.read_table(self.path / "obs.tsv", index_col=0)
        return self._obs

    @obs.setter
    def obs(self, value):
        value.index.name = "cell"
        value.to_csv(self.path / "obs.tsv", sep="\t")
        self._obs = value

    _adata = None

    @property
    def adata(self):
        if self._adata is None:
            self._adata = pickle.load((self.path / "adata.pkl").open("rb"))
        return self._adata

    @adata.setter
    def adata(self, value):
        pickle.dump(value, (self.path / "adata.pkl").open("wb"))
        self._adata = value

    def gene_id(self, symbol):
        assert all(pd.Series(symbol).isin(self.var["symbol"])), set(
            pd.Series(symbol)[~pd.Series(symbol).isin(self.var["symbol"])]
        )
        return self.var.reset_index("gene").set_index("symbol").loc[symbol]["gene"]

    def symbol(self, gene_id):
        assert all(pd.Series(gene_id).isin(self.var.index)), set(
            pd.Series(gene_id)[~pd.Series(gene_id).isin(self.var.index)]
        )
        return self.var.loc[gene_id]["symbol"]

    def gene_ix(self, symbol):
        self.var["ix"] = np.arange(self.var.shape[0])
        assert all(pd.Series(symbol).isin(self.var["symbol"])), set(
            pd.Series(symbol)[~pd.Series(symbol).isin(self.var["symbol"])]
        )
        return self.var.reset_index("gene").set_index("symbol").loc[symbol]["ix"]

    def create_X(self):
        X_scipy = self.adata.X
        if isinstance(X_scipy, np.ndarray):
            import scipy.sparse

            X_scipy = scipy.sparse.csr_matrix(X_scipy)
        X = sparse.COOMatrix.from_scipy_csr(X_scipy)
        X.populate_mapping()

        self.X = X

    _X = None

    @property
    def X(self):
        if self._X is None:
            self._X = Unpickler((self.path / "X.pkl").open("rb")).load()
        return self._X

    @X.setter
    def X(self, value):
        pickle.dump(value, (self.path / "X.pkl").open("wb"))
        self._X = value

<<<<<<< HEAD
    @classmethod
    def from_adata(cls, adata, path):
        return cls.create(
            path=path, adata=adata, obs=adata.obs, var=adata.var
        ).create_X()
=======
    layers = StoredDict("layers", Stored)
>>>>>>> 8040ceee


class ClusterTranscriptome(Flow):
    var = Stored("var")
    obs = Stored("obs")
    adata = Stored("adata")
    X = Stored("X")

    def gene_id(self, symbol):
        assert all(pd.Series(symbol).isin(self.var["symbol"])), set(
            pd.Series(symbol)[~pd.Series(symbol).isin(self.var["symbol"])]
        )
        return self.var.reset_index("gene").set_index("symbol").loc[symbol]["gene"]

    def symbol(self, gene_id):
        assert all(pd.Series(gene_id).isin(self.var.index)), set(
            pd.Series(gene_id)[~pd.Series(gene_id).isin(self.var.index)]
        )
        return self.var.loc[gene_id]["symbol"]

    def gene_ix(self, symbol):
        self.var["ix"] = np.arange(self.var.shape[0])
        assert all(pd.Series(symbol).isin(self.var["symbol"])), set(
            pd.Series(symbol)[~pd.Series(symbol).isin(self.var["symbol"])]
        )
        return self.var.reset_index("gene").set_index("symbol").loc[symbol]["ix"]


class ClusteredTranscriptome(Flow):
    donors_info = Stored("donors_info")
    clusters_info = Stored("clusters_info")
    var = Stored("var")
    X = Stored("X")

    def gene_id(self, symbol):
        assert all(pd.Series(symbol).isin(self.var["symbol"])), set(
            pd.Series(symbol)[~pd.Series(symbol).isin(self.var["symbol"])]
        )
        return self.var.reset_index("gene").set_index("symbol").loc[symbol]["gene"]

    def symbol(self, gene_id):
        assert all(pd.Series(gene_id).isin(self.var.index)), set(
            pd.Series(gene_id)[~pd.Series(gene_id).isin(self.var.index)]
        )
        return self.var.loc[gene_id]["symbol"]

    def gene_ix(self, symbol):
        self.var["ix"] = np.arange(self.var.shape[0])
        assert all(pd.Series(symbol).isin(self.var["symbol"])), set(
            pd.Series(symbol)[~pd.Series(symbol).isin(self.var["symbol"])]
        )
        return self.var.reset_index("gene").set_index("symbol").loc[symbol]["ix"]<|MERGE_RESOLUTION|>--- conflicted
+++ resolved
@@ -92,15 +92,13 @@
         pickle.dump(value, (self.path / "X.pkl").open("wb"))
         self._X = value
 
-<<<<<<< HEAD
     @classmethod
     def from_adata(cls, adata, path):
         return cls.create(
             path=path, adata=adata, obs=adata.obs, var=adata.var
         ).create_X()
-=======
+
     layers = StoredDict("layers", Stored)
->>>>>>> 8040ceee
 
 
 class ClusterTranscriptome(Flow):
